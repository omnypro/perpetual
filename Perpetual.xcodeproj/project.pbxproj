--- conflicted
+++ resolved
@@ -360,11 +360,8 @@
 				93FC81AA14FE0A48004CE24F /* PlaybackController.m in Sources */,
 				93FC81DF14FE16F1004CE24F /* Track.m in Sources */,
 				938212DF1503041E00EEBEC6 /* NSString+TimeConversion.m in Sources */,
-<<<<<<< HEAD
 				933D2A461505EAC100D92718 /* TooltipWindow.m in Sources */,
-=======
 				931DC8701504B0D900D44887 /* NSColor+Hex.m in Sources */,
->>>>>>> 82e6298b
 			);
 			runOnlyForDeploymentPostprocessing = 0;
 		};
